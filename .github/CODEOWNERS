--- conflicted
+++ resolved
@@ -47,20 +47,12 @@
 /tests/tests_fabric                         @awaelchli @carmocca @justusschock
 
 # Lightning App
-<<<<<<< HEAD
-/src/lightning/app                          @tchaton @lantiga @awaelchli @hhsecond @ethanwharris
-/src/lightning_app                          @tchaton @lantiga @awaelchli @hhsecond @ethanwharris
-/tests/tests_app                            @tchaton @lantiga @awaelchli @hhsecond @ethanwharris
-/tests/tests_cli                            @tchaton @lantiga @awaelchli @hhsecond @ethanwharris
-/tests/integrations_app                     @tchaton @lantiga @awaelchli @hhsecond @ethanwharris
-/examples/app_*                             @tchaton @lantiga @awaelchli @hhsecond @ethanwharris
-=======
 /src/lightning/app                          @tchaton @lantiga @awaelchli @ethanwharris
 /src/lightning_app                          @tchaton @lantiga @awaelchli @ethanwharris
 /tests/tests_app                            @tchaton @lantiga @awaelchli @ethanwharris
+/tests/tests_cli                            @tchaton @lantiga @awaelchli @ethanwharris
 /tests/integrations_app                     @tchaton @lantiga @awaelchli @ethanwharris
 /examples/app_*                             @tchaton @lantiga @awaelchli @ethanwharris
->>>>>>> 54e8095a
 
 /.github/CODEOWNERS                  @williamfalcon
 /SECURITY.md                         @williamfalcon @lantiga
