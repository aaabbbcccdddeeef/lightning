name: Test App

# see: https://help.github.com/en/actions/reference/events-that-trigger-workflows
on:
  push:
    branches: [master, "release/*"]
  pull_request:
    branches: [master, "release/*"]
    types: [opened, reopened, ready_for_review, synchronize]  # added `ready_for_review` since draft is skipped
    paths:
      - ".actions/**"
      - ".github/workflows/ci-tests-app.yml"
      - "src/lightning/app/**"
      - "src/lightning_app/*"
      - "tests/tests_app/**"
      - "requirements/app/**"
      - "setup.py"
      - "!requirements/*/docs.txt"
      - "!*.md"
      - "!**/*.md"
  schedule:
    # At the end of every day
    - cron: "0 0 * * *"

concurrency:
  group: ${{ github.workflow }}-${{ github.ref }}-${{ github.head_ref }}
  cancel-in-progress: ${{ github.ref != 'refs/heads/master' }}

defaults:
  run:
    shell: bash

jobs:
  app-pytest:
    if: github.event.pull_request.draft == false
    runs-on: ${{ matrix.os }}
    strategy:
      fail-fast: false
      matrix:
        os: [ubuntu-20.04, macOS-11, windows-2022]
        pkg-name: ["lightning"]
        python-version: ["3.8"]
        requires: ["oldest", "latest"]
        include:
          # "app" installs the standalone package
          - {os: "macOS-11", pkg-name: "app", python-version: "3.9", requires: "latest"}
          - {os: "ubuntu-20.04", pkg-name: "app", python-version: "3.9", requires: "latest"}
          - {os: "windows-2022", pkg-name: "app", python-version: "3.8", requires: "latest"}
    # Timeout: https://stackoverflow.com/a/59076067/4521646
    timeout-minutes: 30
    env:
      PACKAGE_NAME: ${{ matrix.pkg-name }}
      FREEZE_REQUIREMENTS: ${{ ! (github.ref == 'refs/heads/master' || startsWith(github.ref, 'refs/heads/release/')) }}
      PYPI_CACHE_DIR: "_pip-wheels"
    steps:
    - uses: actions/checkout@v3
    - name: Set up Python ${{ matrix.python-version }}
      uses: actions/setup-python@v4
      with:
        python-version: ${{ matrix.python-version }}

    - name: basic setup
      run: pip install -q -r .actions/requirements.txt

    - name: Set min. dependencies
      if: ${{ matrix.requires == 'oldest' }}
      run: python .actions/assistant.py replace_oldest_ver

    - name: pip wheels cache
      uses: actions/cache/restore@v3
      with:
        path: ${{ env.PYPI_CACHE_DIR }}
        key: pypi_wheels
    - run: |
        mkdir -p $PYPI_CACHE_DIR
        ls -lh $PYPI_CACHE_DIR

    - name: Switch PyTorch URL
      run: python -c "print('TORCH_URL=https://download.pytorch.org/whl/' + str('test/cpu/torch_test.html' if '${{matrix.release}}' == 'pre' else 'cpu/torch_stable.html'))" >> $GITHUB_ENV

    - name: Install package & dependencies
      run: |
        python -m pip install -q pip -U
        extra=$(python -c "print({'lightning': 'app-'}.get('${{ matrix.pkg-name }}', ''))")
        pip install -e ".[${extra}dev]" -U -f ${TORCH_URL} -f ${PYPI_CACHE_DIR} --prefer-binary
        pip list
    - name: Dump handy wheels
      if: github.event_name == 'push' && github.ref == 'refs/heads/master'
      continue-on-error: true
      uses: ./.github/actions/pip-wheels
      with:
        wheel-dir: ${{ env.PYPI_CACHE_DIR }}
        torch-url: ${{ env.TORCH_URL }}
        cache-key: "pypi_wheels"

    - name: Setup Node.js
      uses: actions/setup-node@v3
      with:
        node-version: '16'

    - name: Install Yarn
      run: npm install -g yarn

    - name: Adjust imports -> App
      if: ${{ matrix.pkg-name != 'lightning' }}
      run: |
        python .actions/assistant.py copy_replace_imports --source_dir="./tests" \
          --source_import="lightning.app,lightning.fabric,lightning.pytorch" \
          --target_import="lightning_app,lightning_fabric,pytorch_lightning" \
          --lightning_by="lightning_app"
        python .actions/assistant.py copy_replace_imports --source_dir="./examples" \
          --source_import="lightning.app,lightning.fabric,lightning.pytorch" \
          --target_import="lightning_app,lightning_fabric,pytorch_lightning" \
          --lightning_by="lightning_app"

    - name: Switch coverage scope
      run: python -c "print('COVERAGE_SCOPE=' + str('lightning' if '${{matrix.pkg-name}}' == 'lightning' else 'lightning_app'))" >> $GITHUB_ENV

    - name: Tests
      working-directory: ./tests
      env:
        AWS_ACCESS_KEY_ID: ${{ secrets.AWS_ACCESS_KEY_ID }}
        AWS_SECRET_ACCESS_KEY: ${{ secrets.AWS_SECRET_ACCESS_KEY }}
        AWS_DEFAULT_REGION: us-east-1
      run: |
        python -m coverage run --source ${{ env.COVERAGE_SCOPE }} \
<<<<<<< HEAD
          -m pytest -m "not cloud" tests_app \
          -n auto --timeout=300 -vvvv --durations=50
=======
          -m pytest -m "not cloud" tests_app --timeout=300 -vvvv --durations=50
>>>>>>> fd5cae46

    - name: Statistics
      if: success()
      working-directory: ./tests
      run: |
        coverage xml -i
        coverage report -i

    - name: Upload coverage to Codecov
      uses: codecov/codecov-action@v3
      with:
        token: ${{ secrets.CODECOV_TOKEN }}
        file: tests/coverage.xml
        flags: ${{ env.COVERAGE_SCOPE }},cpu,pytest
        env_vars: OS,PYTHON
        name: codecov-umbrella
        fail_ci_if_error: false

# TODO: figure out why we clone and install quick-start
#      - name: Clone Quick Start Example Repo
#        uses: actions/checkout@v3
#        # TODO: this needs to be git submodule
#        if: matrix.os == 'windows-2022'  # because the install doesn't work on windows
#        with:
#          repository: Lightning-AI/lightning-quick-start
#          ref: 'main'
#          path: lightning-quick-start
#
#      - name: Lightning Install quick-start
#        if: matrix.os != 'windows-2022'  # because the install doesn't work on windows
#        run: |
#          python -m lightning install app lightning/quick-start -y<|MERGE_RESOLUTION|>--- conflicted
+++ resolved
@@ -124,12 +124,7 @@
         AWS_DEFAULT_REGION: us-east-1
       run: |
         python -m coverage run --source ${{ env.COVERAGE_SCOPE }} \
-<<<<<<< HEAD
-          -m pytest -m "not cloud" tests_app \
-          -n auto --timeout=300 -vvvv --durations=50
-=======
-          -m pytest -m "not cloud" tests_app --timeout=300 -vvvv --durations=50
->>>>>>> fd5cae46
+          -m pytest -m "not cloud" tests_app -n auto --timeout=300 -vvvv --durations=50
 
     - name: Statistics
       if: success()
