--- conflicted
+++ resolved
@@ -6,21 +6,12 @@
 pytest-asyncio ==0.20.3
 # pytest-random-order ==1.1.0
 pytest-rerunfailures <=11.1.2
-<<<<<<< HEAD
 requests-mock <=1.10.0
 pytest-xdist <=3.2.1
-=======
->>>>>>> fd5cae46
 
 playwright ==1.32.1
 httpx ==0.24.0
 trio <0.22.0  # strict https://github.com/python-trio/trio/pull/2213
 pympler
-<<<<<<< HEAD
-psutil
-setuptools <67.7.0
-=======
 psutil <=5.9.5
-setuptools <67.7.0
-requests-mock <=1.10.0
->>>>>>> fd5cae46
+setuptools <67.7.0