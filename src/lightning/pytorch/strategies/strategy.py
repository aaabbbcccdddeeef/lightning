--- conflicted
+++ resolved
@@ -542,16 +542,12 @@
 
 class _ForwardRedirection:
     def __call__(
-<<<<<<< HEAD
         self,
         wrapper_module: Module,
         original_module: "pl.LightningModule",
         method_name: str,
         *args: Any,
         **kwargs: Any
-=======
-        self, wrapper_module: Module, original_module: pl.LightningModule, method_name: str, *args: Any, **kwargs: Any
->>>>>>> e188877e
     ) -> STEP_OUTPUT:
         assert method_name != "forward"
         original_forward = original_module.forward
