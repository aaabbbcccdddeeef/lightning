--- conflicted
+++ resolved
@@ -96,15 +96,9 @@
     model_file = get_model_state_file(checkpoint_dir, zero_stage)
     client_state = torch.load(model_file, map_location=CPU_DEVICE)
     client_state = {key: value for key, value in client_state.items() if key not in deepspeed_states}
-<<<<<<< HEAD
     # State dict keys will include reference to wrapper _LightningModuleWrapperBase in old checkpoints created in
     # Lightning version < 2.1. Delete the `module` prefix before saving.
-    state_dict = {k.partition("module.")[2]: state_dict[k] for k in state_dict.keys()}
-=======
-    # State dict keys will include reference to wrapper _LightningModuleWrapperBase
-    # Delete `module` prefix before saving.
     state_dict = {k.partition("module.")[2]: state_dict[k] for k in state_dict}
->>>>>>> f6af74bf
     client_state["state_dict"] = state_dict
 
     print(f"Saving fp32 state dict to {output_file}")
