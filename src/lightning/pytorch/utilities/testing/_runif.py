--- conflicted
+++ resolved
@@ -41,11 +41,7 @@
     min_python: Optional[str] = None,
     bf16_cuda: bool = False,
     tpu: bool = False,
-<<<<<<< HEAD
     xla: bool = False,
-    ipu: bool = False,
-=======
->>>>>>> fa509af0
     mps: Optional[bool] = None,
     skip_windows: bool = False,
     standalone: bool = False,
@@ -138,21 +134,12 @@
         # used in conftest.py::pytest_collection_modifyitems
         kwargs["tpu"] = True
 
-<<<<<<< HEAD
     if xla:
         conditions.append(not _XLA_AVAILABLE)
         reasons.append("XLA")
         # used in conftest.py::pytest_collection_modifyitems
         kwargs["xla"] = True
 
-    if ipu:
-        conditions.append(not _IPU_AVAILABLE)
-        reasons.append("IPU")
-        # used in conftest.py::pytest_collection_modifyitems
-        kwargs["ipu"] = True
-
-=======
->>>>>>> fa509af0
     if mps is not None:
         if mps:
             conditions.append(not MPSAccelerator.is_available())
