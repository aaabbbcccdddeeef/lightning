# Changelog

All notable changes to this project will be documented in this file.

The format is based on [Keep a Changelog](http://keepachangelog.com/en/1.0.0/).

## [unreleased] - 202Y-MM-DD

### Added

- Added a possibility to set up basic authentication for Lightning apps ([#16105](https://github.com/Lightning-AI/lightning/pull/16105))


### Changed


- The LoadBalancer now uses internal ip + port instead of URL exposed ([#16119](https://github.com/Lightning-AI/lightning/pull/16119))

- Added support for logging in different trainer stages with  `DeviceStatsMonitor`
([#16002](https://github.com/Lightning-AI/lightning/pull/16002))


### Deprecated

-

- Improved user error when a Lightning App is already running locally ([#15752](https://github.com/Lightning-AI/lightning/pull/15752))


### Removed

-


### Fixed

<<<<<<< HEAD
### Deprecated
=======
- Fixed not being able to run multiple lightning apps locally due to port collision ([#15819](https://github.com/Lightning-AI/lightning/pull/15819))

>>>>>>> 5a9b5e36

## [1.8.6] - 2022-12-21

### Added

- Added partial support for fastapi `Request` annotation in `configure_api` handlers ([#16047](https://github.com/Lightning-AI/lightning/pull/16047))
- Added a nicer UI with URL and examples for the autoscaler component ([#16063](https://github.com/Lightning-AI/lightning/pull/16063))
- Enabled users to have more control over scaling out/in interval ([#16093](https://github.com/Lightning-AI/lightning/pull/16093))
- Added more datatypes to serving component ([#16018](https://github.com/Lightning-AI/lightning/pull/16018))
- Added `work.delete` method to delete the work ([#16103](https://github.com/Lightning-AI/lightning/pull/16103))
- Added `display_name` property to LightningWork for the cloud ([#16095](https://github.com/Lightning-AI/lightning/pull/16095))
- Added `ColdStartProxy` to the AutoScaler ([#16094](https://github.com/Lightning-AI/lightning/pull/16094))
- Added status endpoint, enable `ready` ([#16075](https://github.com/Lightning-AI/lightning/pull/16075))
- Implemented `ready` for components ([#16129](https://github.com/Lightning-AI/lightning/pull/16129))

### Changed

- The default `start_method` for creating Work processes locally on MacOS is now 'spawn' (previously 'fork') ([#16089](https://github.com/Lightning-AI/lightning/pull/16089))
- The utility `lightning.app.utilities.cloud.is_running_in_cloud` now returns `True` during loading of the app locally when running with `--cloud` ([#16045](https://github.com/Lightning-AI/lightning/pull/16045))
- Updated Multinode Warning ([#16091](https://github.com/Lightning-AI/lightning/pull/16091))
- Updated app testing ([#16000](https://github.com/Lightning-AI/lightning/pull/16000))
- Changed overwrite to `True` ([#16009](https://github.com/Lightning-AI/lightning/pull/16009))
- Simplified messaging in cloud dispatch ([#16160](https://github.com/Lightning-AI/lightning/pull/16160))
- Added annotations endpoint ([#16159](https://github.com/Lightning-AI/lightning/pull/16159))

### Fixed

- Fixed `PythonServer` messaging "Your app has started" ([#15989](https://github.com/Lightning-AI/lightning/pull/15989))
- Fixed auto-batching to enable batching for requests coming even after batch interval but is in the queue ([#16110](https://github.com/Lightning-AI/lightning/pull/16110))
- Fixed a bug where `AutoScaler` would fail with min_replica=0 ([#16092](https://github.com/Lightning-AI/lightning/pull/16092)
- Fixed a non-thread safe deepcopy in the scheduler ([#16114](https://github.com/Lightning-AI/lightning/pull/16114))
- Fixed Http Queue sleeping for 1 sec by default if no delta were found ([#16114](https://github.com/Lightning-AI/lightning/pull/16114))
- Fixed the endpoint info tab not showing up in `AutoScaler` UI ([#16128](https://github.com/Lightning-AI/lightning/pull/16128))
- Fixed an issue where an exception would be raised in the logs when using a recent version of streamlit ([#16139](https://github.com/Lightning-AI/lightning/pull/16139))
- Fixed e2e tests ([#16146](https://github.com/Lightning-AI/lightning/pull/16146))


## [1.8.5] - 2022-12-15

### Added

- Added `Lightning{Flow,Work}.lightningignores` attributes to programmatically ignore files before uploading to the cloud ([#15818](https://github.com/Lightning-AI/lightning/pull/15818))
- Added a progres bar while connecting to an app through the CLI ([#16035](https://github.com/Lightning-AI/lightning/pull/16035))
- Support running on multiple clusters ([#16016](https://github.com/Lightning-AI/lightning/pull/16016))
- Added guards to cluster deletion from cli ([#16053](https://github.com/Lightning-AI/lightning/pull/16053))

### Changed

- Cleanup cluster waiting ([#16054](https://github.com/Lightning-AI/lightning/pull/16054))

### Fixed

- Fixed `DDPStrategy` import in app framework ([#16029](https://github.com/Lightning-AI/lightning/pull/16029))
- Fixed `AutoScaler` raising an exception when non-default cloud compute is specified ([#15991](https://github.com/Lightning-AI/lightning/pull/15991))
- Fixed and improvements of login flow ([#16052](https://github.com/Lightning-AI/lightning/pull/16052))
- Fixed the debugger detection mechanism for lightning App in VSCode ([#16068](https://github.com/Lightning-AI/lightning/pull/16068))
- Fixed bug where components that are re-instantiated several times failed to initialize if they were modifying `self.lightningignore` ([#16080](https://github.com/Lightning-AI/lightning/pull/16080))
- Fixed a bug where apps that had previously been deleted could not be run again from the CLI ([#16082](https://github.com/Lightning-AI/lightning/pull/16082))
- Fixed install/upgrade - removing single quote ([#16079](https://github.com/Lightning-AI/lightning/pull/16079))


## [1.8.4] - 2022-12-08

### Added

- Add `code_dir` argument to tracer run ([#15771](https://github.com/Lightning-AI/lightning/pull/15771))
- Added the CLI command `lightning run model` to launch a `LightningLite` accelerated script ([#15506](https://github.com/Lightning-AI/lightning/pull/15506))
- Added the CLI command `lightning delete app` to delete a lightning app on the cloud ([#15783](https://github.com/Lightning-AI/lightning/pull/15783))
- Added a CloudMultiProcessBackend which enables running a child App from within the Flow in the cloud ([#15800](https://github.com/Lightning-AI/lightning/pull/15800))
- Utility for pickling work object safely even from a child process ([#15836](https://github.com/Lightning-AI/lightning/pull/15836))
- Added `AutoScaler` component (
   [#15769](https://github.com/Lightning-AI/lightning/pull/15769),
   [#15971](https://github.com/Lightning-AI/lightning/pull/15971),
   [#15966](https://github.com/Lightning-AI/lightning/pull/15966)
)
- Added the property `ready` of the LightningFlow to inform when the `Open App` should be visible ([#15921](https://github.com/Lightning-AI/lightning/pull/15921))
- Added private work attributed `_start_method` to customize how to start the works ([#15923](https://github.com/Lightning-AI/lightning/pull/15923))
- Added a `configure_layout` method to the `LightningWork` which can be used to control how the work is handled in the layout of a parent flow ([#15926](https://github.com/Lightning-AI/lightning/pull/15926))
- Added the ability to run a Lightning App or Component directly from the Gallery using `lightning run app organization/name` ([#15941](https://github.com/Lightning-AI/lightning/pull/15941))
- Added automatic conversion of list and dict of works and flows to structures ([#15961](https://github.com/Lightning-AI/lightning/pull/15961))

### Changed

- The `MultiNode` components now warn the user when running with `num_nodes > 1` locally ([#15806](https://github.com/Lightning-AI/lightning/pull/15806))
- Cluster creation and deletion now waits by default [#15458](https://github.com/Lightning-AI/lightning/pull/15458)
- Running an app without a UI locally no longer opens the browser ([#15875](https://github.com/Lightning-AI/lightning/pull/15875))
- Show a message when `BuildConfig(requirements=[...])` is passed but a `requirements.txt` file is already present in the Work ([#15799](https://github.com/Lightning-AI/lightning/pull/15799))
- Show a message when `BuildConfig(dockerfile="...")` is passed but a `Dockerfile` file is already present in the Work ([#15799](https://github.com/Lightning-AI/lightning/pull/15799))
- Dropped name column from cluster list ([#15721](https://github.com/Lightning-AI/lightning/pull/15721))
- Apps without UIs no longer activate the "Open App" button when running in the cloud ([#15875](https://github.com/Lightning-AI/lightning/pull/15875))
- Wait for full file to be transferred in Path / Payload ([#15934](https://github.com/Lightning-AI/lightning/pull/15934))

### Removed

- Removed the `SingleProcessRuntime` ([#15933](https://github.com/Lightning-AI/lightning/pull/15933))

### Fixed

- Fixed SSH CLI command listing stopped components ([#15810](https://github.com/Lightning-AI/lightning/pull/15810))
- Fixed bug when launching apps on multiple clusters ([#15484](https://github.com/Lightning-AI/lightning/pull/15484))
- Fixed Sigterm Handler causing thread lock which caused KeyboardInterrupt to hang ([#15881](https://github.com/Lightning-AI/lightning/pull/15881))
- Fixed MPS error for multinode component (defaults to cpu on mps devices now as distributed operations are not supported by pytorch on mps) ([#15748](https://github.com/Lightning-AI/lightning/pull/15748))
- Fixed the work not stopped when successful when passed directly to the LightningApp ([#15801](https://github.com/Lightning-AI/lightning/pull/15801))
- Fixed the PyTorch Inference locally on GPU ([#15813](https://github.com/Lightning-AI/lightning/pull/15813))
- Fixed the `enable_spawn` method of the `WorkRunExecutor` ([#15812](https://github.com/Lightning-AI/lightning/pull/15812))
- Fixed require/import decorator ([#15849](https://github.com/Lightning-AI/lightning/pull/15849))
- Fixed a bug where using `L.app.structures` would cause multiple apps to be opened and fail with an error in the cloud ([#15911](https://github.com/Lightning-AI/lightning/pull/15911))
- Fixed PythonServer generating noise on M1 ([#15949](https://github.com/Lightning-AI/lightning/pull/15949))
- Fixed multiprocessing breakpoint ([#15950](https://github.com/Lightning-AI/lightning/pull/15950))
- Fixed detection of a Lightning App running in debug mode ([#15951](https://github.com/Lightning-AI/lightning/pull/15951))
- Fixed `ImportError` on Multinode if package not present ([#15963](https://github.com/Lightning-AI/lightning/pull/15963))
- Fixed MultiNode Component to use separate cloud computes ([#15965](https://github.com/Lightning-AI/lightning/pull/15965))
- Fixed Registration for CloudComputes of Works in `L.app.structures` ([#15964](https://github.com/Lightning-AI/lightning/pull/15964))
- Fixed a bug where auto-upgrading to the latest lightning via the CLI could get stuck in a loop ([#15984](https://github.com/Lightning-AI/lightning/pull/15984))


## [1.8.3] - 2022-11-22

### Changed

- Deduplicate top level lighting CLI command groups ([#15761](https://github.com/Lightning-AI/lightning/pull/15761))
  * `lightning add ssh-key` CLI command has been transitioned to `lightning create ssh-key`
  * `lightning remove ssh-key` CLI command has been transitioned to `lightning delete ssh-key`
- Set Torch inference mode for prediction ([#15719](https://github.com/Lightning-AI/lightning/pull/15719))
- Improved `LightningTrainerScript` start-up time ([#15751](https://github.com/Lightning-AI/lightning/pull/15751))
- Disable XSRF protection in `StreamlitFrontend` to support upload in localhost ([#15684](https://github.com/Lightning-AI/lightning/pull/15684))

### Fixed

- Fixed debugging with VSCode IDE ([#15747](https://github.com/Lightning-AI/lightning/pull/15747))
- Fixed setting property to the `LightningFlow` ([#15750](https://github.com/Lightning-AI/lightning/pull/15750))
- Fixed the PyTorch Inference locally on GPU ([#15813](https://github.com/Lightning-AI/lightning/pull/15813))


## [1.8.2] - 2022-11-17

### Added

- Added title and description to ServeGradio ([#15639](https://github.com/Lightning-AI/lightning/pull/15639))
- Added a friendly error message when attempting to run the default cloud compute with a custom base image configured ([#14929](https://github.com/Lightning-AI/lightning/pull/14929))

### Changed

- Improved support for running apps when dependencies aren't installed ([#15711](https://github.com/Lightning-AI/lightning/pull/15711))
- Changed the root directory of the app (which gets uploaded) to be the folder containing the app file, rather than any parent folder containing a `.lightning` file ([#15654](https://github.com/Lightning-AI/lightning/pull/15654))
- Enabled MultiNode Components to support state broadcasting ([#15607](https://github.com/Lightning-AI/lightning/pull/15607))
- Prevent artefactual "running from outside your current environment" error ([#15647](https://github.com/Lightning-AI/lightning/pull/15647))
- Rename failed -> error in tables ([#15608](https://github.com/Lightning-AI/lightning/pull/15608))

### Fixed

- Fixed race condition to over-write the frontend with app infos ([#15398](https://github.com/Lightning-AI/lightning/pull/15398))
- Fixed bi-directional queues sending delta with Drive Component name changes ([#15642](https://github.com/Lightning-AI/lightning/pull/15642))
- Fixed CloudRuntime works collection with structures and accelerated multi node startup time ([#15650](https://github.com/Lightning-AI/lightning/pull/15650))
- Fixed catimage import ([#15712](https://github.com/Lightning-AI/lightning/pull/15712))
- Parse all lines in app file looking for shebangs to run commands ([#15714](https://github.com/Lightning-AI/lightning/pull/15714))


## [1.8.1] - 2022-11-10

### Added

- Added the `start` method to the work ([#15523](https://github.com/Lightning-AI/lightning/pull/15523))
- Added a `MultiNode` Component to run with distributed computation with any frameworks ([#15524](https://github.com/Lightning-AI/lightning/pull/15524))
- Expose `RunWorkExecutor` to the work and provides default ones for the `MultiNode` Component ([#15561](https://github.com/Lightning-AI/lightning/pull/15561))
- Added a `start_with_flow` flag to the `LightningWork` which can be disabled to prevent the work from starting at the same time as the flow ([#15591](https://github.com/Lightning-AI/lightning/pull/15591))
- Added support for running Lightning App with VSCode IDE debugger ([#15590](https://github.com/Lightning-AI/lightning/pull/15590))
- Added `bi-directional` delta updates between the flow and the works ([#15582](https://github.com/Lightning-AI/lightning/pull/15582))
- Added `--setup` flag to `lightning run app` CLI command allowing for dependency installation via app comments ([#15577](https://github.com/Lightning-AI/lightning/pull/15577))
- Auto-upgrade / detect environment mis-match from the CLI ([#15434](https://github.com/Lightning-AI/lightning/pull/15434))
- Added Serve component ([#15609](https://github.com/Lightning-AI/lightning/pull/15609))


### Changed

- Changed the `flow.flows` to be recursive wont to align the behavior with the `flow.works` ([#15466](https://github.com/Lightning-AI/lightning/pull/15466))
- The `params` argument in `TracerPythonScript.run` no longer prepends `--` automatically to parameters ([#15518](https://github.com/Lightning-AI/lightning/pull/15518))
- Only check versions / env when not in the cloud ([#15504](https://github.com/Lightning-AI/lightning/pull/15504))
- Periodically sync database to the drive ([#15441](https://github.com/Lightning-AI/lightning/pull/15441))
- Slightly safer multi node ([#15538](https://github.com/Lightning-AI/lightning/pull/15538))
- Reuse existing commands when running connect more than once ([#15471](https://github.com/Lightning-AI/lightning/pull/15471))

### Fixed

- Fixed writing app name and id in connect.txt file for the command CLI ([#15443](https://github.com/Lightning-AI/lightning/pull/15443))
- Fixed missing root flow among the flows of the app ([#15531](https://github.com/Lightning-AI/lightning/pull/15531))
- Fixed bug with Multi Node Component and add some examples ([#15557](https://github.com/Lightning-AI/lightning/pull/15557))
- Fixed a bug where payload would take a very long time locally ([#15557](https://github.com/Lightning-AI/lightning/pull/15557))
- Fixed an issue with the `lightning` CLI taking a long time to error out when the cloud is not reachable ([#15412](https://github.com/Lightning-AI/lightning/pull/15412))


## [1.8.0] - 2022-11-01

### Added

- Added `load_state_dict` and `state_dict` hooks for `LightningFlow` components ([#14100](https://github.com/Lightning-AI/lightning/pull/14100))
- Added a `--secret` option to CLI to allow binding secrets to app environment variables when running in the cloud ([#14612](https://github.com/Lightning-AI/lightning/pull/14612))
- Added support for running the works without cloud compute in the default container ([#14819](https://github.com/Lightning-AI/lightning/pull/14819))
- Added an HTTPQueue as an optional replacement for the default redis queue ([#14978](https://github.com/Lightning-AI/lightning/pull/14978)
- Added support for configuring flow cloud compute ([#14831](https://github.com/Lightning-AI/lightning/pull/14831))
- Added support for adding descriptions to commands either through a docstring or the `DESCRIPTION` attribute ([#15193](https://github.com/Lightning-AI/lightning/pull/15193)
- Added a try / catch mechanism around request processing to avoid killing the flow ([#15187](https://github.com/Lightning-AI/lightning/pull/15187)
- Added an Database Component ([#14995](https://github.com/Lightning-AI/lightning/pull/14995)
- Added authentication to HTTP queue ([#15202](https://github.com/Lightning-AI/lightning/pull/15202))
- Added support to pass a `LightningWork` to the `LightningApp` ([#15215](https://github.com/Lightning-AI/lightning/pull/15215)
- Added support getting CLI help for connected apps even if the app isn't running ([#15196](https://github.com/Lightning-AI/lightning/pull/15196)
- Added support for adding requirements to commands and installing them when missing when running an app command ([#15198](https://github.com/Lightning-AI/lightning/pull/15198)
- Added Lightning CLI Connection to be terminal session instead of global ([#15241](https://github.com/Lightning-AI/lightning/pull/15241)
- Added support for managing SSH-keys via CLI ([#15291](https://github.com/Lightning-AI/lightning/pull/15291))
- Add a `JustPyFrontend` to ease UI creation with `https://github.com/justpy-org/justpy` ([#15002](https://github.com/Lightning-AI/lightning/pull/15002))
- Added a layout endpoint to the Rest API and enable to disable pulling or pushing to the state ([#15367](https://github.com/Lightning-AI/lightning/pull/15367)
- Added support for functions for `configure_api` and `configure_commands` to be executed in the Rest API process ([#15098](https://github.com/Lightning-AI/lightning/pull/15098)
- Added support for accessing Lighting Apps via SSH ([#15310](https://github.com/Lightning-AI/lightning/pull/15310))
- Added support to start lightning app on cloud without needing to install dependencies locally ([#15019](https://github.com/Lightning-AI/lightning/pull/15019)

### Changed

- Improved the show logs command to be standalone and re-usable ([#15343](https://github.com/Lightning-AI/lightning/pull/15343)
- Removed the `--instance-types` option when creating clusters ([#15314](https://github.com/Lightning-AI/lightning/pull/15314))

### Fixed

- Fixed an issue when using the CLI without arguments ([#14877](https://github.com/Lightning-AI/lightning/pull/14877))
- Fixed a bug where the upload files endpoint would raise an error when running locally ([#14924](https://github.com/Lightning-AI/lightning/pull/14924))
- Fixed BYOC cluster region selector -> hiding it from help since only us-east-1 has been tested and is recommended ([#15277]https://github.com/Lightning-AI/lightning/pull/15277)
- Fixed a bug when launching an app on multiple clusters ([#15226](https://github.com/Lightning-AI/lightning/pull/15226))
- Fixed a bug with a default CloudCompute for Lightning flows ([#15371](https://github.com/Lightning-AI/lightning/pull/15371))

## [0.6.2] - 2022-09-21

### Changed

- Improved Lightning App connect logic by disconnecting automatically ([#14532](https://github.com/Lightning-AI/lightning/pull/14532))
- Improved the error message when the `LightningWork` is missing the `run` method ([#14759](https://github.com/Lightning-AI/lightning/pull/14759))
- Improved the error message when the root `LightningFlow` passed to `LightningApp` is missing the `run` method ([#14760](https://github.com/Lightning-AI/lightning/pull/14760))

### Fixed

- Fixed a bug where the uploaded command file wasn't properly parsed ([#14532](https://github.com/Lightning-AI/lightning/pull/14532))
- Fixed an issue where custom property setters were not being used `LightningWork` class ([#14259](https://github.com/Lightning-AI/lightning/pull/14259))
- Fixed an issue where some terminals would display broken icons in the PL app CLI ([#14226](https://github.com/Lightning-AI/lightning/pull/14226))


## [0.6.1] - 2022-09-19

### Added

- Add support to upload files to the Drive through an asynchronous `upload_file` endpoint ([#14703](https://github.com/Lightning-AI/lightning/pull/14703))

### Changed

- Application storage prefix moved from `app_id` to `project_id/app_id` ([#14583](https://github.com/Lightning-AI/lightning/pull/14583))
- LightningCloud client calls to use keyword arguments instead of positional arguments ([#14685](https://github.com/Lightning-AI/lightning/pull/14685))

### Fixed

- Making `threadpool` non-default from LightningCloud client  ([#14757](https://github.com/Lightning-AI/lightning/pull/14757))
- Resolved a bug where the state change detection using DeepDiff won't work with Path, Drive objects ([#14465](https://github.com/Lightning-AI/lightning/pull/14465))
- Resolved a bug where the wrong client was passed to collect cloud logs ([#14684](https://github.com/Lightning-AI/lightning/pull/14684))
- Resolved the memory leak issue with the Lightning Cloud package and bumped the requirements to use the latest version ([#14697](https://github.com/Lightning-AI/lightning/pull/14697))
- Fixing 5000 log line limitation for Lightning AI BYOC cluster logs ([#14458](https://github.com/Lightning-AI/lightning/pull/14458))
- Fixed a bug where the uploaded command file wasn't properly parsed ([#14532](https://github.com/Lightning-AI/lightning/pull/14532))
- Resolved `LightningApp(..., debug=True)` ([#14464](https://github.com/Lightning-AI/lightning/pull/14464))


## [0.6.0] - 2022-09-08

### Added

- Introduce lightning connect ([#14452](https://github.com/Lightning-AI/lightning/pull/14452))
- Adds `PanelFrontend` to easily create complex UI in Python ([#13531](https://github.com/Lightning-AI/lightning/pull/13531))
- Add support for `Lightning App Commands` through the `configure_commands` hook on the Lightning Flow and the `ClientCommand`  ([#13602](https://github.com/Lightning-AI/lightning/pull/13602))
- Add support for Lightning AI BYOC cluster management ([#13835](https://github.com/Lightning-AI/lightning/pull/13835))
- Add support to see Lightning AI BYOC cluster logs ([#14334](https://github.com/Lightning-AI/lightning/pull/14334))
- Add support to run Lightning apps on Lightning AI BYOC clusters ([#13894](https://github.com/Lightning-AI/lightning/pull/13894))
- Add support for listing Lightning AI apps ([#13987](https://github.com/Lightning-AI/lightning/pull/13987))
- Adds `LightningTrainerScript`. `LightningTrainerScript` orchestrates multi-node training in the cloud ([#13830](https://github.com/Lightning-AI/lightning/pull/13830))
- Add support for printing application logs using CLI `lightning show logs <app_name> [components]` ([#13634](https://github.com/Lightning-AI/lightning/pull/13634))
- Add support for `Lightning API` through the `configure_api` hook on the Lightning Flow and the `Post`, `Get`, `Delete`, `Put` HttpMethods ([#13945](https://github.com/Lightning-AI/lightning/pull/13945))
- Added a warning when `configure_layout` returns URLs configured with http instead of https ([#14233](https://github.com/Lightning-AI/lightning/pull/14233))
- Add `--app_args` support from the CLI ([#13625](https://github.com/Lightning-AI/lightning/pull/13625))

### Changed

- Default values and parameter names for Lightning AI BYOC cluster management ([#14132](https://github.com/Lightning-AI/lightning/pull/14132))
- Run the flow only if the state has changed from the previous execution ([#14076](https://github.com/Lightning-AI/lightning/pull/14076))
- Increased DeepDiff's verbose level to properly handle dict changes ([#13960](https://github.com/Lightning-AI/lightning/pull/13960))
- Setup: added requirement freeze for next major version ([#14480](https://github.com/Lightning-AI/lightning/pull/14480))

### Fixed

- Unification of app template: moved `app.py` to root dir for `lightning init app <app_name>` template ([#13853](https://github.com/Lightning-AI/lightning/pull/13853))
- Fixed an issue with `lightning --version` command ([#14433](https://github.com/Lightning-AI/lightning/pull/14433))
- Fixed imports of collections.abc for py3.10 ([#14345](https://github.com/Lightning-AI/lightning/pull/14345))

## [0.5.7] - 2022-08-22

### Changed

- Release LAI docs as stable ([#14250](https://github.com/Lightning-AI/lightning/pull/14250))
- Compatibility for Python 3.10

### Fixed

- Pinning starsessions to 1.x ([#14333](https://github.com/Lightning-AI/lightning/pull/14333))
- Parsed local package versions ([#13933](https://github.com/Lightning-AI/lightning/pull/13933))


## [0.5.6] - 2022-08-16

### Fixed

- Resolved a bug where the `install` command was not installing the latest version of an app/component by default ([#14181](https://github.com/Lightning-AI/lightning/pull/14181))


- Fixed the `examples/app_dag` example ([#14359](https://github.com/Lightning-AI/lightning/pull/14359))


## [0.5.5] - 2022-08-9

### Deprecated

- Deprecate sheety API ([#14004](https://github.com/Lightning-AI/lightning/pull/14004))

### Fixed

- Resolved a bug where the work statuses will grow quickly and be duplicated ([#13970](https://github.com/Lightning-AI/lightning/pull/13970))
- Resolved a bug about a race condition when sending the work state through the caller_queue ([#14074](https://github.com/Lightning-AI/lightning/pull/14074))
- Fixed Start Lightning App on Cloud if Repo Begins With Name "Lightning" ([#14025](https://github.com/Lightning-AI/lightning/pull/14025))


## [0.5.4] - 2022-08-01

### Changed

- Wrapped imports for traceability ([#13924](https://github.com/Lightning-AI/lightning/pull/13924))
- Set version as today ([#13906](https://github.com/Lightning-AI/lightning/pull/13906))

### Fixed

- Included app templates to the lightning and app packages ([#13731](https://github.com/Lightning-AI/lightning/pull/13731))
- Added UI for install all ([#13732](https://github.com/Lightning-AI/lightning/pull/13732))
- Fixed build meta pkg flow ([#13926](https://github.com/Lightning-AI/lightning/pull/13926))

## [0.5.3] - 2022-07-25

### Changed

- Pruned requirements duplicity ([#13739](https://github.com/Lightning-AI/lightning/pull/13739))

### Fixed

- Use correct python version in lightning component template ([#13790](https://github.com/Lightning-AI/lightning/pull/13790))

## [0.5.2] - 2022-07-18

### Added

- Update the Lightning App docs ([#13537](https://github.com/Lightning-AI/lightning/pull/13537))

### Changed

- Added `LIGHTNING_` prefix to Platform AWS credentials ([#13703](https://github.com/Lightning-AI/lightning/pull/13703))<|MERGE_RESOLUTION|>--- conflicted
+++ resolved
@@ -12,6 +12,8 @@
 
 
 ### Changed
+
+- Improved user error when a Lightning App is already running locally ([#15752](https://github.com/Lightning-AI/lightning/pull/15752))
 
 
 - The LoadBalancer now uses internal ip + port instead of URL exposed ([#16119](https://github.com/Lightning-AI/lightning/pull/16119))
@@ -19,13 +21,10 @@
 - Added support for logging in different trainer stages with  `DeviceStatsMonitor`
 ([#16002](https://github.com/Lightning-AI/lightning/pull/16002))
 
-
 ### Deprecated
 
 -
 
-- Improved user error when a Lightning App is already running locally ([#15752](https://github.com/Lightning-AI/lightning/pull/15752))
-
 
 ### Removed
 
@@ -34,12 +33,8 @@
 
 ### Fixed
 
-<<<<<<< HEAD
-### Deprecated
-=======
 - Fixed not being able to run multiple lightning apps locally due to port collision ([#15819](https://github.com/Lightning-AI/lightning/pull/15819))
 
->>>>>>> 5a9b5e36
 
 ## [1.8.6] - 2022-12-21
 
