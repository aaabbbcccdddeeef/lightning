# Copyright The Lightning AI team.
#
# Licensed under the Apache License, Version 2.0 (the "License");
# you may not use this file except in compliance with the License.
# You may obtain a copy of the License at
#
#     http://www.apache.org/licenses/LICENSE-2.0
#
# Unless required by applicable law or agreed to in writing, software
# distributed under the License is distributed on an "AS IS" BASIS,
# WITHOUT WARRANTIES OR CONDITIONS OF ANY KIND, either express or implied.
# See the License for the specific language governing permissions and
# limitations under the License.
import pytest
<<<<<<< HEAD
from lightning.pytorch.utilities.testing import _RunIf
=======

from lightning.pytorch.utilities.testing import _runif_reasons
>>>>>>> 0cc458e2


def RunIf(**kwargs):
    reasons, marker_kwargs = _runif_reasons(**kwargs)
    return pytest.mark.skipif(condition=len(reasons) > 0, reason=f"Requires: [{' + '.join(reasons)}]", **marker_kwargs)<|MERGE_RESOLUTION|>--- conflicted
+++ resolved
@@ -12,12 +12,8 @@
 # See the License for the specific language governing permissions and
 # limitations under the License.
 import pytest
-<<<<<<< HEAD
-from lightning.pytorch.utilities.testing import _RunIf
-=======
 
 from lightning.pytorch.utilities.testing import _runif_reasons
->>>>>>> 0cc458e2
 
 
 def RunIf(**kwargs):
